# lego
Let's Encrypt client and ACME library written in Go

[![GoDoc](https://godoc.org/github.com/xenolf/lego/acme?status.svg)](https://godoc.org/github.com/xenolf/lego/acme)
[![Build Status](https://travis-ci.org/xenolf/lego.svg?branch=master)](https://travis-ci.org/xenolf/lego)
[![Dev Chat](https://img.shields.io/badge/dev%20chat-gitter-blue.svg?label=dev+chat)](https://gitter.im/xenolf/lego)

#### General
This is a work in progress. Please do *NOT* run this on a production server and please report any bugs you find!

#### Installation
lego supports both binary installs and install from source.

To get the binary just download the latest release for your OS/Arch from [the release page](https://github.com/xenolf/lego/releases)
and put the binary somewhere convenient. lego does not assume anything about the location you run it from.

To install from source, just run 
```
go get -u github.com/xenolf/lego
```

#### Current Status
The code in this repository is under development.

Current features:
- [x] Registering with a CA
- [x] Requesting Certificates
- [x] Renewing Certificates
- [x] Revoking Certificates
- [ ] Initiating account recovery
- Identifier validation challenges
  - [x] HTTP (http-01)
  - [x] TLS with Server Name Indication (tls-sni-01)
  - [ ] Proof of Possession of a Prior Key (proofOfPossession-01)
  - [x] DNS (dns-01)
- [x] Certificate bundling
- [x] Library support for OCSP

Please keep in mind that CLI switches and APIs are still subject to change.

When using the standard `--path` option, all certificates and account configurations are saved to a folder *.lego* in the current working directory.

#### Sudo
The CLI does not require root permissions but needs to bind to port 80 and 443 for certain challenges. 
To run the CLI without sudo, you have two options:

- Use setcap 'cap_net_bind_service=+ep' /path/to/program
- Pass the `--http` or/and the `--tls` option and specify a custom port to bind to. In this case you have to forward port 80/443 to these custom ports (see [Port Usage](#port-usage)).

#### Port Usage
By default lego assumes it is able to bind to ports 80 and 443 to solve challenges.
If this is not possible in your environment, you can use the `--http` and `--tls` options to instruct
lego to listen on that interface:port for any incoming challenges.

If you are using this option, make sure you proxy all of the following traffic to these ports.

HTTP Port:
- All plaintext HTTP requests to port 80 which begin with a request path of `/.well-known/acme-challenge/` for the HTTP-01 challenge.

TLS Port:
- All TLS handshakes on port 443 for TLS-SNI-01.

This traffic redirection is only needed as long as lego solves challenges. As soon as you have received your certificates you can deactivate the forwarding.

#### Usage

```
NAME:
   lego - Let's encrypt client to go!

USAGE:
   ./lego [global options] command [command options] [arguments...]
   
VERSION:
   0.2.0
   
COMMANDS:
   run		Register an account, then create and install a certificate
   revoke	Revoke a certificate
   renew	Renew a certificate
   help, h	Shows a list of commands or help for one command
   
GLOBAL OPTIONS:
   --domains, -d [--domains option --domains option]			Add domains to the process
   --server, -s "https://acme-v01.api.letsencrypt.org/directory"	CA hostname (and optionally :port). The server certificate must be trusted in order to avoid further modifications to the client.
   --email, -m 								Email used for registration and recovery contact.
   --rsa-key-size, -B "2048"						Size of the RSA key.
   --path "${CWD}/.lego"	Directory to use for storing the data
   --exclude, -x [--exclude option --exclude option]			Explicitly disallow solvers by name from being used. Solvers: "http-01", "tls-sni-01".
   --http 								Set the port and interface to use for HTTP based challenges to listen on. Supported: interface:port or :port
   --tls 								Set the port and interface to use for TLS based challenges to listen on. Supported: interface:port or :port
   --dns 								Solve a DNS challenge using the specified provider. Disables all other solvers.
									Credentials for providers have to be passed through environment variables.
									For a more detailed explanation of the parameters, please see the online docs.
									Valid providers:
									cloudflare: CLOUDFLARE_EMAIL, CLOUDFLARE_API_KEY
									digitalocean: DO_AUTH_TOKEN
									dnsimple: DNSIMPLE_EMAIL, DNSIMPLE_API_KEY
									route53: AWS_ACCESS_KEY_ID, AWS_SECRET_ACCESS_KEY, AWS_REGION
<<<<<<< HEAD
									rfc2136: RFC2136_TSIG_KEY, RFC2136_TSIG_SECRET, RFC2136_NAMESERVER
=======
									rfc2136: RFC2136_TSIG_KEY, RFC2136_TSIG_SECRET, RFC2136_TSIG_ALGORITHM, RFC2136_NAMESERVER, RFC2136_ZONE
>>>>>>> e3162846
									manual: none
   --help, -h								show help
   --version, -v							print the version
```

##### CLI Example

Assumes the `lego` binary has permission to bind to ports 80 and 443. You can get a pre-built binary from the [releases](https://github.com/xenolf/lego/releases) page.
If your environment does not allow you to bind to these ports, please read [Port Usage](#port-usage).

Obtain a certificate:

```bash
$ lego --email="foo@bar.com" --domains="example.com" run
```

(Find your certificate in the `.lego` folder of current working directory.)

To renew the certificate:

```bash
$ lego --email="foo@bar.com" --domains="example.com" renew
```

Obtain a certificate using the DNS challenge and AWS Route 53:

```bash
$ AWS_REGION=us-east-1 AWS_ACCESS_KEY_ID=my_id AWS_SECRET_ACCESS_KEY=my_key lego --email="foo@bar.com" --domains="example.com" --dns="route53" run
```

Note that `--dns=foo` implies `--exclude=http-01` and `--exclude=tls-sni-01`. lego will not attempt other challenges if you've told it to use DNS instead.

lego defaults to communicating with the production Let's Encrypt ACME server. If you'd like to test something without issuing real certificates, consider using the staging endpoint instead:

```bash
$ lego --server=https://acme-staging.api.letsencrypt.org/directory …
```

#### DNS Challenge API Details

##### AWS Route 53

The following AWS IAM policy document describes the permissions required for lego to complete the DNS challenge.
Replace `<INSERT_YOUR_HOSTED_ZONE_ID_HERE>` with the Route 53 zone ID of the domain you are authorizing.

```json
{
    "Version": "2012-10-17",
    "Statement": [
        {
            "Effect": "Allow",
            "Action": [ "route53:ListHostedZones", "route53:GetChange" ],
            "Resource": [
                "*"
            ]
        },
        {
            "Effect": "Allow",
            "Action": ["route53:ChangeResourceRecordSets"],
            "Resource": [
                "arn:aws:route53:::hostedzone/<INSERT_YOUR_HOSTED_ZONE_ID_HERE>"
            ]
        }
    ]
}
```

#### ACME Library Usage

A valid, but bare-bones example use of the acme package:

```go
// You'll need a user or account type that implements acme.User
type MyUser struct {
	Email        string
	Registration *acme.RegistrationResource
	key          *rsa.PrivateKey
}
func (u MyUser) GetEmail() string {
	return u.Email
}
func (u MyUser) GetRegistration() *acme.RegistrationResource {
	return u.Registration
}
func (u MyUser) GetPrivateKey() *rsa.PrivateKey {
	return u.key
}

// Create a user. New accounts need an email and private key to start.
const rsaKeySize = 2048
privateKey, err := rsa.GenerateKey(rand.Reader, rsaKeySize)
if err != nil {
	log.Fatal(err)
}
myUser := MyUser{
	Email: "you@yours.com",
	key: privateKey,
}

// A client facilitates communication with the CA server. This CA URL is
// configured for a local dev instance of Boulder running in Docker in a VM.
client, err := acme.NewClient("http://192.168.99.100:4000", &myUser, rsaKeySize)
if err != nil {
  log.Fatal(err)
}

// We specify an http port of 5002 and an tls port of 5001 on all interfaces because we aren't running as
// root and can't bind a listener to port 80 and 443 
// (used later when we attempt to pass challenges).
// Keep in mind that we still need to proxy challenge traffic to port 5002 and 5001.
client.SetHTTPAddress(":5002")
client.SetTLSAddress(":5001")

// New users will need to register; be sure to save it
reg, err := client.Register()
if err != nil {
	log.Fatal(err)
}
myUser.Registration = reg

// The client has a URL to the current Let's Encrypt Subscriber
// Agreement. The user will need to agree to it.
err = client.AgreeToTOS()
if err != nil {
	log.Fatal(err)
}

// The acme library takes care of completing the challenges to obtain the certificate(s).
// Of course, the hostnames must resolve to this machine or it will fail.
bundle := false
certificates, failures := client.ObtainCertificate([]string{"mydomain.com"}, bundle, nil)
if len(failures) > 0 {
	log.Fatal(failures)
}

// Each certificate comes back with the cert bytes, the bytes of the client's
// private key, and a certificate URL. This is where you should save them to files!
fmt.Printf("%#v\n", certificates)

// ... all done.
```<|MERGE_RESOLUTION|>--- conflicted
+++ resolved
@@ -97,11 +97,7 @@
 									digitalocean: DO_AUTH_TOKEN
 									dnsimple: DNSIMPLE_EMAIL, DNSIMPLE_API_KEY
 									route53: AWS_ACCESS_KEY_ID, AWS_SECRET_ACCESS_KEY, AWS_REGION
-<<<<<<< HEAD
-									rfc2136: RFC2136_TSIG_KEY, RFC2136_TSIG_SECRET, RFC2136_NAMESERVER
-=======
-									rfc2136: RFC2136_TSIG_KEY, RFC2136_TSIG_SECRET, RFC2136_TSIG_ALGORITHM, RFC2136_NAMESERVER, RFC2136_ZONE
->>>>>>> e3162846
+									rfc2136: RFC2136_TSIG_KEY, RFC2136_TSIG_SECRET, RFC2136_TSIG_ALGORITHM, RFC2136_NAMESERVER
 									manual: none
    --help, -h								show help
    --version, -v							print the version
